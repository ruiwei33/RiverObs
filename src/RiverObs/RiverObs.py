--- conflicted
+++ resolved
@@ -54,17 +54,9 @@
         Output progress to stdout
 
     """
-<<<<<<< HEAD
     def __init__(
         self, reach, xobs, yobs, k=3, ds=None, seg_label=None, max_width=None,
         minobs=1, node_class=RiverNode, missing_value=-9999, verbose=False):
-        
-=======
-
-    def __init__(self,reach,xobs,yobs,k=3,ds=None,seg_label=None,max_width=None,minobs=1,
-                 node_class=RiverNode,missing_value=-999999999,verbose=False):
-
->>>>>>> 7eb8a16e
         self.verbose = verbose
         self.missing_value = missing_value
 
@@ -72,10 +64,6 @@
         self.node_class = node_class
 
         # Copy metadata, in case it is present
-<<<<<<< HEAD
-=======
-
->>>>>>> 7eb8a16e
         try:
             self.metadata = reach.metadata
         except:
@@ -110,7 +98,6 @@
         # x,y: The coordiantes of the nearest point
         # s,n: The along and across river coordinates of the point
         # relative to the nearest point coordinate system.
-<<<<<<< HEAD
         self.index, self.d, self.x, self.y, self.s, self.n = self.centerline(
             xobs, yobs)
 
@@ -128,7 +115,7 @@
         # added Brent Williams May 2017 to flag out pixels not in the
         # dominant segmentation label
         if self.max_width is not None:
-            self.in_channel = self.flag_out_channel(
+            self.in_channel = self.flag_out_channel_and_label(
                 self.max_width, seg_label, dst0)
 
         self.nedited_data = len(self.x)
@@ -140,53 +127,6 @@
         self.minobs = minobs
         self.populated_nodes, self.obs_to_node_map = self.get_obs_to_node_map(
             self.index,self.minobs)
-
-    def flag_out_channel(self, max_width, seg_label=None, dst0=None):
-        """
-        Get the indexes of all of the points inside a channel of
-        max_width, optionally with a segmentation label.
-        Remove other points not in channel.
-        """
-        # Map centerline observalble to measurements
-        if N.iterable(max_width):
-=======
-
-        self.index,self.d,self.x,self.y,self.s,self.n = self.centerline(xobs,yobs)
-        if self.verbose: print('Local coordiantes calculated')
-
-        # dst0 is so that we dont go farther than a node-length away in s (along river) when assigning to nodes
-        # for some reason the nodes on hte ends were being located bad because they were accumulating pixels too far away in s
-        dst0 = abs(self.s)-abs(self.ds[self.index])
-
-        # Assign to each point the actual along-track distance, not just the delta s
-
-        self.s += self.centerline.s[self.index]
-
-        # Edit, so that only river points appear
-        """
-        if type(self.max_width) != type(None):
-            self.in_channel = self.flag_out_channel(self.max_width)
-        self.nedited_data = len(self.x)
-        #print "got here,",self.in_channel
-
-        # edit so only pixels of one segmentation label for entire reach is used for all nodes
-        if type(seg_label) != type(None):
-            self.in_label = self.flag_out_label(seg_label[self.in_channel])
-            #self.in_channel = self.in_label
-        self.nedited_data = len(self.x)
-        """
-        # added Brent Williams May 2017 to flag out pixels not in the dominant segmentation label
-        if (type(self.max_width) != type(None))&(type(seg_label) != type(None)):
-            self.in_channel = self.flag_out_channel_and_label(self.max_width,seg_label,dst0)
-        elif type(self.max_width) != type(None):
-            self.in_channel = self.flag_out_channel(self.max_width)
-        self.nedited_data = len(self.x)
-        print(("num nodes in reach %d"%len(N.unique(self.index))))
-        # Get the mapping from observation to node position (1 -> many); i.e., the inverse
-        # of index (many -> 1), which maps node position to observations
-
-        self.minobs = minobs
-        self.populated_nodes, self.obs_to_node_map = self.get_obs_to_node_map(self.index,self.minobs)
 
     def flag_out_channel_and_label(self,max_width,seg_label,dst0):
         """Get the indexes of all of the points inside a channel of
@@ -194,53 +134,12 @@
         and remove the points from the list of observations."""
         # Brent Williams, May 2017: added this function to handle segmentation/exclude unconnected-to-river pixels
         # get dominant label
-        if N.iterable(max_width): # Map centerline observalble to measurements
+        # Map centerline observalble to measurements
+        if N.iterable(max_width):
             max_distance = max_width[self.index]/2.
         else:
             max_distance = max_width/2.
-        #
-
-        msk = (N.abs(self.n) <= max_distance)&(seg_label>0)&(dst0<=0)
-
-        #print "seg_lbl",seg_label[msk]
-        dominant_label=mode(seg_label[msk])[0][0]
-        print(("DOMINANT LABEL in reach: %d"%dominant_label))
-        """
-        #get dominant label on a node level?
-        ui=N.unique(self.index)
-        print "ui",ui
-
-        dominant_label=N.zeros(N.shape(seg_label))-1
-        for ind in ui:
-            tmp=seg_label[self.index==ind]
-            #print "mode",mode(tmp[tmp>0])[0][0]
-            dominant_label[self.index==ind]=mode(tmp[tmp>0])[0][0]
-        #
-
-        print "dominant label in node :",dominant_label
-        """
-
-        self.in_channel = (N.abs(self.n) <= max_distance)&(seg_label == dominant_label)&(dst0<=0)
-
-        self.index = self.index[self.in_channel]
-        self.d = self.d[self.in_channel]
-        self.x = self.x[self.in_channel]
-        self.y = self.y[self.in_channel]
-        self.s = self.s[self.in_channel]
-        self.n = self.n[self.in_channel]
-        return self.in_channel
-
-    def flag_out_channel(self,max_width):
-        """Get the indexes of all of the points inside a channel of max_width,
-        and remove the points from the list of observations."""
-
-        if N.iterable(max_width): # Map centerline observalble to measurements
->>>>>>> 7eb8a16e
-            max_distance = max_width[self.index]/2.
-        else:
-            max_distance = max_width/2.
-
-<<<<<<< HEAD
+
         if dst0 is None:
             dst0 = N.zeros(self.n.shape)
 
@@ -258,10 +157,7 @@
 
             else:
                 self.in_channel = class_mask
-                print "No valid class labels in reach"
-=======
-        self.in_channel = N.abs(self.n) <= max_distance
->>>>>>> 7eb8a16e
+                print("No valid class labels in reach")
 
         self.index = self.index[self.in_channel]
         self.d = self.d[self.in_channel]
@@ -271,6 +167,25 @@
         self.n = self.n[self.in_channel]
         return self.in_channel
 
+    def flag_out_channel(self,max_width):
+        """Get the indexes of all of the points inside a channel of max_width,
+        and remove the points from the list of observations."""
+
+        if N.iterable(max_width): # Map centerline observalble to measurements
+            max_distance = max_width[self.index]/2.
+        else:
+            max_distance = max_width/2.
+
+        self.in_channel = N.abs(self.n) <= max_distance
+
+        self.index = self.index[self.in_channel]
+        self.d = self.d[self.in_channel]
+        self.x = self.x[self.in_channel]
+        self.y = self.y[self.in_channel]
+        self.s = self.s[self.in_channel]
+        self.n = self.n[self.in_channel]
+        return self.in_channel
+
     def get_obs_to_node_map(self, index, minobs=1):
         """
         Get the mapping from observation to node position (1 -> many);
@@ -282,10 +197,6 @@
         """
 
         # Get the list of potential nodes
-<<<<<<< HEAD
-=======
-
->>>>>>> 7eb8a16e
         nodes = N.unique(index)
 
         self.obs_to_node_map = odict()
@@ -298,12 +209,6 @@
                 self.populated_nodes.append(node)
                 self.obs_to_node_map[node] = obs_index
                 self.nobs[node] = nobs
-<<<<<<< HEAD
-=======
-
-        self.n_populated_nodes = len(self.populated_nodes)
->>>>>>> 7eb8a16e
-
         self.n_populated_nodes = len(self.populated_nodes)
 
         # Store also a list of all the potential nodes and all the
@@ -315,19 +220,11 @@
             if not node in self.populated_nodes:
                 self.unpopulated_nodes.append(node)
         self.n_unpopulated_nodes = len(self.unpopulated_nodes)
-<<<<<<< HEAD
         return self.populated_nodes, self.obs_to_node_map
 
     def add_obs(self,obs_name,obs):
         """
         Add an observation as a class variable self.obs_name.
-=======
-
-        return self.populated_nodes, self.obs_to_node_map
-
-    def add_obs(self,obs_name,obs):
-        """Add an observation as a class variable self.obs_name.
->>>>>>> 7eb8a16e
 
         The observation is edited to remove measurements outside
         the channel.
@@ -341,13 +238,6 @@
 
         if self.max_width is not None and len(obs) == self.ndata:
             obs = obs[self.in_channel]
-<<<<<<< HEAD
-=======
-
-        #exec('self.%s = obs'%obs_name)
-        setattr(self,obs_name,obs)
->>>>>>> 7eb8a16e
-
         setattr(self, obs_name, obs)
 
     def obs_to_node(self, obs, node):
@@ -376,12 +266,7 @@
             return N.array([])
 
         # If only certain observations have been kept, get the edited vector
-<<<<<<< HEAD
         if self.max_width is not None and len(obs) == self.ndata:
-=======
-
-        if (type(self.max_width) != type(None)) and (len(obs) == self.ndata):
->>>>>>> 7eb8a16e
             obs = obs[self.in_channel]
 
         return N.asarray(obs)[self.obs_to_node_map[node]]
@@ -408,8 +293,6 @@
                 node, d, x, y, s, n, ds=self.ds[node])
 
             for var in vars:
-                obs = None # fake cython compiler
-<<<<<<< HEAD
                 obs = self.obs_to_node(getattr(self, var), node)
                 self.river_nodes[node].add_obs(var, obs, sort=False)
 
@@ -422,19 +305,6 @@
         instance variable for the river node.
 
         A stat is a member function of the river node which returns a
-=======
-                #exec('obs = self.obs_to_node(self.%s,node)'%var)
-                obs = self.obs_to_node(getattr(self,var),node)
-                self.river_nodes[node].add_obs(var,obs,sort=False)
-
-    def get_node_stat(self,statfn,var,all_nodes=False):
-        """Get a list of results of applying a given statfn to a river node variable.
-
-        Both statfn and var are strings. var should be the name of an instance variable
-        for the river node.
-
-        A statfn is a member function of the river node which returns a
->>>>>>> 7eb8a16e
         result given the variable name.
 
         Example statfns are: 'mean', 'std', 'cdf'
@@ -447,7 +317,6 @@
         the missing_value.
         """
         result = []
-<<<<<<< HEAD
         for node in self.all_nodes:
             if node in self.populated_nodes:
                 river_node = self.river_nodes[node]
@@ -455,21 +324,6 @@
 
             elif all_nodes:
                 result.append(self.missing_value)
-=======
-        if all_nodes:
-            for node in self.all_nodes:
-                if node in self.populated_nodes:
-                    river_node = self.river_nodes[node]
-                    #exec('result.append( river_node.%s("%s") )'%(statfn,var) )
-                    result.append(getattr(river_node,statfn)(var))
-                else:
-                    result.append(self.missing_value)
-        else:
-            for node, river_node in self.river_nodes.items():
-                #exec('result.append( river_node.%s("%s") )'%(statfn,var) )
-                result.append( getattr(river_node,statfn)(var))
-        return result
->>>>>>> 7eb8a16e
 
         return result
 
@@ -483,12 +337,7 @@
 
         Prior to trimming, the data are sorted according to the sort variable.
         """
-<<<<<<< HEAD
-        for node, river_node in self.river_nodes.iteritems():
-=======
-
         for node, river_node in self.river_nodes.items():
->>>>>>> 7eb8a16e
             river_node.sort(sort_variable=sort_variable)
             river_node.trim(fraction, mode=mode)
 
